//! A network message type used for communication between nodes

use std::fmt::{self, Display, Formatter};

use derive_more::From;
use fmt::Debug;
use hex_fmt::HexFmt;
use serde::{Deserialize, Serialize};

use crate::{
<<<<<<< HEAD
    components::{consensus, fetcher::FetchedOrNotFound, gossiper, small_network::GossipedAddress},
=======
    components::{
        consensus, gossiper,
        small_network::{GossipedAddress, MessageKind, Payload},
    },
>>>>>>> 34c80233
    types::{Deploy, FinalitySignature, Item, Tag},
};

/// Reactor message.
#[derive(Clone, From, Serialize, Deserialize)]
pub enum Message {
    /// Consensus component message.
    #[from]
    Consensus(consensus::ConsensusMessage),
    /// Deploy gossiper component message.
    #[from]
    DeployGossiper(gossiper::Message<Deploy>),
    /// Address gossiper component message.
    #[from]
    AddressGossiper(gossiper::Message<GossipedAddress>),
    /// Request to get an item from a peer.
    GetRequest {
        /// The type tag of the requested item.
        tag: Tag,
        /// The serialized ID of the requested item.
        serialized_id: Vec<u8>,
    },
    /// Response to a `GetRequest`.
    GetResponse {
        /// The type tag of the contained item.
        tag: Tag,
        /// The serialized item.
        serialized_item: Vec<u8>,
    },
    /// Finality signature.
    #[from]
    FinalitySignature(Box<FinalitySignature>),
}

impl Payload for Message {
    #[inline]
    fn classify(&self) -> MessageKind {
        match self {
            Message::Consensus(_) => MessageKind::Consensus,
            Message::DeployGossiper(_) => MessageKind::DeployGossip,
            Message::AddressGossiper(_) => MessageKind::AddressGossip,
            Message::GetRequest { tag, .. } | Message::GetResponse { tag, .. } => {
                match tag {
                    Tag::Deploy => MessageKind::DeployTransfer,
                    Tag::Block => MessageKind::BlockTransfer,
                    // This is a weird message, which we should not encounter here?
                    Tag::GossipedAddress => MessageKind::Other,
                    Tag::BlockByHeight => MessageKind::BlockTransfer,
                    Tag::BlockHeaderByHash => MessageKind::BlockTransfer,
                    Tag::BlockHeaderAndFinalitySignaturesByHeight => MessageKind::BlockTransfer,
                }
            }
            Message::FinalitySignature(_) => MessageKind::Consensus,
        }
    }
}

impl Message {
    pub(crate) fn new_get_request<T: Item>(id: &T::Id) -> Result<Self, bincode::Error> {
        Ok(Message::GetRequest {
            tag: T::TAG,
            serialized_id: bincode::serialize(id)?,
        })
    }

    pub(crate) fn new_get_response<T>(
        item: &FetchedOrNotFound<T, T::Id>,
    ) -> Result<Self, bincode::Error>
    where
        T: Item,
    {
        Ok(Message::GetResponse {
            tag: T::TAG,
            serialized_item: bincode::serialize(item)?,
        })
    }
}

impl Debug for Message {
    fn fmt(&self, f: &mut Formatter<'_>) -> fmt::Result {
        match self {
            Message::Consensus(c) => f.debug_tuple("Consensus").field(&c).finish(),
            Message::DeployGossiper(dg) => f.debug_tuple("DeployGossiper").field(&dg).finish(),
            Message::AddressGossiper(ga) => f.debug_tuple("AddressGossiper").field(&ga).finish(),
            Message::GetRequest { tag, serialized_id } => f
                .debug_struct("GetRequest")
                .field("tag", tag)
                .field("serialized_item", &HexFmt(serialized_id))
                .finish(),
            Message::GetResponse {
                tag,
                serialized_item,
            } => f
                .debug_struct("GetResponse")
                .field("tag", tag)
                .field("serialized_item", &HexFmt(serialized_item))
                .finish(),
            Message::FinalitySignature(fs) => {
                f.debug_tuple("FinalitySignature").field(&fs).finish()
            }
        }
    }
}

impl Display for Message {
    fn fmt(&self, f: &mut Formatter) -> fmt::Result {
        match self {
            Message::Consensus(consensus) => write!(f, "Consensus::{}", consensus),
            Message::DeployGossiper(deploy) => write!(f, "DeployGossiper::{}", deploy),
            Message::AddressGossiper(gossiped_address) => {
                write!(f, "AddressGossiper::({})", gossiped_address)
            }
            Message::GetRequest { tag, serialized_id } => {
                write!(f, "GetRequest({}-{:10})", tag, HexFmt(serialized_id))
            }
            Message::GetResponse {
                tag,
                serialized_item,
            } => write!(f, "GetResponse({}-{:10})", tag, HexFmt(serialized_item)),
            Message::FinalitySignature(fs) => {
                write!(f, "FinalitySignature::({})", fs)
            }
        }
    }
}<|MERGE_RESOLUTION|>--- conflicted
+++ resolved
@@ -8,14 +8,12 @@
 use serde::{Deserialize, Serialize};
 
 use crate::{
-<<<<<<< HEAD
-    components::{consensus, fetcher::FetchedOrNotFound, gossiper, small_network::GossipedAddress},
-=======
     components::{
-        consensus, gossiper,
+        consensus,
+        fetcher::FetchedOrNotFound,
+        gossiper,
         small_network::{GossipedAddress, MessageKind, Payload},
     },
->>>>>>> 34c80233
     types::{Deploy, FinalitySignature, Item, Tag},
 };
 
@@ -63,7 +61,7 @@
                     Tag::Block => MessageKind::BlockTransfer,
                     // This is a weird message, which we should not encounter here?
                     Tag::GossipedAddress => MessageKind::Other,
-                    Tag::BlockByHeight => MessageKind::BlockTransfer,
+                    Tag::BlockAndMetadataByHeight => MessageKind::BlockTransfer,
                     Tag::BlockHeaderByHash => MessageKind::BlockTransfer,
                     Tag::BlockHeaderAndFinalitySignaturesByHeight => MessageKind::BlockTransfer,
                 }
