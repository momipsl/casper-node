use casper_engine_grpc_server::engine_server::{
    ipc::{
<<<<<<< HEAD
        ChainSpec_ActivationPoint, ChainSpec_UpgradePoint, ChainSpec_WasmConfig, DeployCode,
        UpgradeRequest,
=======
        ChainSpec_ActivationPoint, ChainSpec_CostTable, ChainSpec_CostTable_WasmCosts,
        ChainSpec_NewValidatorSlots, ChainSpec_UpgradePoint, DeployCode, UpgradeRequest,
>>>>>>> fbe9c7d3
    },
    state,
};
use casper_execution_engine::shared::wasm_config::WasmConfig;
use casper_types::ProtocolVersion;

pub struct UpgradeRequestBuilder {
    pre_state_hash: Vec<u8>,
    current_protocol_version: state::ProtocolVersion,
    new_protocol_version: state::ProtocolVersion,
    upgrade_installer: DeployCode,
    new_wasm_config: Option<ChainSpec_WasmConfig>,
    activation_point: ChainSpec_ActivationPoint,
    new_validator_slots: Option<u32>,
}

impl UpgradeRequestBuilder {
    pub fn new() -> Self {
        Default::default()
    }

    pub fn with_pre_state_hash(mut self, pre_state_hash: &[u8]) -> Self {
        self.pre_state_hash = pre_state_hash.to_vec();
        self
    }

    pub fn with_current_protocol_version(mut self, protocol_version: ProtocolVersion) -> Self {
        self.current_protocol_version = protocol_version.into();
        self
    }

    pub fn with_new_protocol_version(mut self, protocol_version: ProtocolVersion) -> Self {
        self.new_protocol_version = protocol_version.into();
        self
    }

    pub fn with_new_validator_slots(mut self, new_validator_slots: u32) -> Self {
        self.new_validator_slots = Some(new_validator_slots);
        self
    }

    pub fn with_installer_code(mut self, upgrade_installer: DeployCode) -> Self {
        self.upgrade_installer = upgrade_installer;
        self
    }

    pub fn with_new_wasm_config(mut self, opcode_costs: WasmConfig) -> Self {
        self.new_wasm_config = Some(opcode_costs.into());
        self
    }

    pub fn with_activation_point(mut self, rank: u64) -> Self {
        self.activation_point = {
            let mut ret = ChainSpec_ActivationPoint::new();
            ret.set_rank(rank);
            ret
        };
        self
    }

    pub fn build(self) -> UpgradeRequest {
        let mut upgrade_point = ChainSpec_UpgradePoint::new();
        upgrade_point.set_activation_point(self.activation_point);
        if let Some(new_wasm_config) = self.new_wasm_config {
            upgrade_point.set_new_wasm_config(new_wasm_config)
        }
        match self.new_validator_slots {
            None => {}
            Some(new_validator_slots) => {
                let mut chainspec_new_validator_slots = ChainSpec_NewValidatorSlots::new();
                chainspec_new_validator_slots.set_new_validator_slots(new_validator_slots);
                upgrade_point.set_new_validator_slots(chainspec_new_validator_slots);
            }
        }
        upgrade_point.set_protocol_version(self.new_protocol_version);
        upgrade_point.set_upgrade_installer(self.upgrade_installer);

        let mut upgrade_request = UpgradeRequest::new();
        upgrade_request.set_protocol_version(self.current_protocol_version);
        upgrade_request.set_upgrade_point(upgrade_point);
        upgrade_request
    }
}

impl Default for UpgradeRequestBuilder {
    fn default() -> Self {
        UpgradeRequestBuilder {
            pre_state_hash: Default::default(),
            current_protocol_version: Default::default(),
            new_protocol_version: Default::default(),
            upgrade_installer: Default::default(),
            new_wasm_config: None,
            activation_point: Default::default(),
            new_validator_slots: Default::default(),
        }
    }
}<|MERGE_RESOLUTION|>--- conflicted
+++ resolved
@@ -1,12 +1,7 @@
 use casper_engine_grpc_server::engine_server::{
     ipc::{
-<<<<<<< HEAD
-        ChainSpec_ActivationPoint, ChainSpec_UpgradePoint, ChainSpec_WasmConfig, DeployCode,
-        UpgradeRequest,
-=======
-        ChainSpec_ActivationPoint, ChainSpec_CostTable, ChainSpec_CostTable_WasmCosts,
-        ChainSpec_NewValidatorSlots, ChainSpec_UpgradePoint, DeployCode, UpgradeRequest,
->>>>>>> fbe9c7d3
+        ChainSpec_ActivationPoint, ChainSpec_NewValidatorSlots, ChainSpec_UpgradePoint,
+        ChainSpec_WasmConfig, DeployCode, UpgradeRequest,
     },
     state,
 };
