--- conflicted
+++ resolved
@@ -23,14 +23,8 @@
 use smallvec::{smallvec, SmallVec};
 use tracing::{info, warn};
 
-use casper_types::bytesrepr::ToBytes;
-
 use crate::{
-<<<<<<< HEAD
-    components::{fetcher::FetchedData, Component},
-=======
-    components::{block_proposer::DeployType, Component},
->>>>>>> e03de0e1
+    components::{block_proposer::DeployType, fetcher::FetchedData, Component},
     effect::{
         requests::{BlockValidationRequest, FetcherRequest, StorageRequest},
         EffectBuilder, EffectExt, Effects, Responder,
@@ -381,44 +375,30 @@
     T: BlockLike + Debug + Send + Clone + 'static,
     I: Clone + Debug + Send + PartialEq + Eq + 'static,
 {
-<<<<<<< HEAD
     async move {
-        match effect_builder.fetch::<Deploy, I>(deploy_hash, sender).await {
-            Ok(FetchedData::FromStorage { item }) | Ok(FetchedData::FromPeer { item, .. }) => {
-                if item
-                    .header()
-                    .is_valid(&chainspec.deploy_config, block_timestamp)
-                {
-                    let deploy_size = item.serialized_length();
-                    Event::DeployFound {
-                        deploy_hash,
-                        deploy_size,
-                    }
-                } else {
-                    Event::DeployInvalid(deploy_hash)
-                }
-            }
+        let item = match effect_builder.fetch::<Deploy, I>(deploy_hash, sender).await {
+            Ok(FetchedData::FromStorage { item }) | Ok(FetchedData::FromPeer { item, .. }) => item,
+            Err(fetcher_error) => {
+                warn!(
+                    "Could not fetch deploy with deploy hash {}: {}",
+                    deploy_hash, fetcher_error
+                );
+                return Event::DeployMissing(deploy_hash);
+            }
+        };
+        match item.deploy_type() {
+            Ok(deploy_type) => Event::DeployFound {
+                deploy_hash,
+                deploy_type: Box::new(deploy_type),
+            },
             Err(error) => {
-                warn!("Error fetching deploy: {}", error);
-                Event::DeployMissing(deploy_hash)
+                warn!(
+                    "Could not convert deploy with deploy hash {}: {}",
+                    deploy_hash, error
+                );
+                Event::CannotConvertDeploy(deploy_hash)
             }
         }
     }
     .event(std::convert::identity)
-=======
-    let validate_deploy = move |result: FetchResult<Deploy, I>| match result {
-        FetchResult::FromStorage(deploy) | FetchResult::FromPeer(deploy, _) => deploy
-            .deploy_type()
-            .map_or(Event::CannotConvertDeploy(deploy_hash), |deploy_type| {
-                Event::DeployFound {
-                    deploy_hash,
-                    deploy_type: Box::new(deploy_type),
-                }
-            }),
-    };
-
-    effect_builder
-        .fetch_deploy(deploy_hash, sender)
-        .map_or_else(validate_deploy, move || Event::DeployMissing(deploy_hash))
->>>>>>> e03de0e1
 }