//! Datasize helper functions.

use std::{
    collections::{HashMap, HashSet},
    mem,
<<<<<<< HEAD
    mem::size_of,
};

use datasize::DataSize;
use rand::{
    rngs::StdRng,
    seq::{IteratorRandom, SliceRandom},
    SeedableRng,
};

/// Number of items to sample when sampling a large collection.
const SAMPLE_SIZE: usize = 50;

/// Estimate memory usage of a hashmap of keys and values each with no heap allocations.
pub fn hash_map_fixed_size<K, V>(hashmap: &HashMap<K, V>) -> usize {
    hashmap.capacity() * (size_of::<V>() + size_of::<K>() + size_of::<usize>())
=======
};

/// Estimate memory usage of a hashmap of keys and values each with no heap allocations.
pub fn hash_map_fixed_size<K, V>(hashmap: &HashMap<K, V>) -> usize {
    hashmap.capacity() * (mem::size_of::<V>() + mem::size_of::<K>() + mem::size_of::<usize>())
>>>>>>> d10ad369
}

/// Estimate memory usage of a hashset of items with no heap allocations.
pub fn hash_set_fixed_size<T>(hashset: &HashSet<T>) -> usize {
<<<<<<< HEAD
    hashset.capacity() * (size_of::<T>() + size_of::<usize>())
=======
    hashset.capacity() * (mem::size_of::<T>() + mem::size_of::<usize>())
>>>>>>> d10ad369
}

/// Estimate memory usage of a vec of items with no heap allocations.
pub fn vec_fixed_size<T>(vec: &Vec<T>) -> usize {
<<<<<<< HEAD
    vec.capacity() * size_of::<T>()
}

/// Creates an RNG for sampling based on the length of a collection.
fn sampling_rng(len: usize) -> StdRng {
    // We use a fixed seed RNG here and hope the size will provide enough entropy to avoid gross
    // misestimations. This has the added benefit that repeated measurements will consider the
    // same nodes, reducing jitter and making this a pure function.

    // Initialize a buffer suitable for the seed, which might be larger than our length bytes.
    let mut seed = <StdRng as SeedableRng>::Seed::default();
    let len_be = len.to_be_bytes();

    // Mix in entropy from length.
    for (b1, b2) in seed.iter_mut().zip(len_be.iter()) {
        *b1 ^= *b2;
    }

    StdRng::from_seed(seed)
}

/// Given a length and a total of `sampled` bytes from sampling `SAMPLE_SIZE` items, return an
/// estimate for the total heap memory consumption of the collection.
fn scale_sample(len: usize, sampled: usize) -> usize {
    sampled * len / SAMPLE_SIZE
}

/// Extrapolate memory usage of a `Vec` by from a random subset of `SAMPLE_SIZE` items.
#[allow(clippy::ptr_arg)]
pub fn vec_sample<T>(vec: &Vec<T>) -> usize
where
    T: DataSize,
{
    if vec.len() < SAMPLE_SIZE {
        vec.estimate_heap_size()
    } else {
        let base_size = vec.capacity() * mem::size_of::<T>();

        let mut rng = sampling_rng(vec.len());
        let sampled = vec
            .as_slice()
            .choose_multiple(&mut rng, SAMPLE_SIZE)
            .map(|v| v.estimate_heap_size())
            .sum();
        base_size + scale_sample(vec.len(), sampled)
    }
}

/// Extrapolate memory usage of a `HashMap` by from a random subset of `SAMPLE_SIZE` items.
pub fn hashmap_sample<K, V>(map: &HashMap<K, V>) -> usize
where
    K: DataSize,
    V: DataSize,
{
    if map.len() < SAMPLE_SIZE {
        map.estimate_heap_size()
    } else {
        let base_size = map.capacity() * (size_of::<V>() + size_of::<K>() + size_of::<usize>());

        let mut rng = sampling_rng(map.len());

        let sampled = map
            .iter()
            .choose_multiple(&mut rng, SAMPLE_SIZE)
            .into_iter()
            .map(|(k, v)| k.estimate_heap_size() + v.estimate_heap_size())
            .map(|v| v)
            .sum();

        base_size + scale_sample(map.len(), sampled)
    }
}

#[cfg(test)]
mod tests {
    use std::collections::HashMap;

    use datasize::DataSize;

    use super::{hashmap_sample, vec_sample, SAMPLE_SIZE};

    #[test]
    fn vec_sample_below_sample_size() {
        let data: Vec<Box<u32>> = vec![];

        assert_eq!(vec_sample(&data), data.estimate_heap_size());

        assert!(SAMPLE_SIZE > 3);
        let data2: Vec<Box<u32>> = vec![Box::new(1), Box::new(2), Box::new(3)];

        assert_eq!(vec_sample(&data2), data2.estimate_heap_size());
    }

    #[test]
    fn vec_sample_above_sample_size() {
        let num_items = SAMPLE_SIZE * 5;

        // We make all items equal in size, so that we know the outcome of a random sampling.
        let data: Vec<Vec<u32>> = (0..num_items)
            .map(|_| vec![1, 2, 3, 4, 5, 6, 7, 8, 9, 10])
            .collect();

        assert_eq!(vec_sample(&data), data.estimate_heap_size());
    }

    #[test]
    fn hashmap_sample_below_sample_size() {
        let data: HashMap<u32, Box<u32>> = HashMap::new();

        assert_eq!(hashmap_sample(&data), data.estimate_heap_size());

        assert!(SAMPLE_SIZE > 3);
        let mut data2: HashMap<u32, Box<u32>> = HashMap::new();
        data2.insert(1, Box::new(1));
        data2.insert(2, Box::new(2));
        data2.insert(3, Box::new(3));

        assert_eq!(hashmap_sample(&data2), data2.estimate_heap_size());
    }

    #[test]
    fn hashmap_sample_above_sample_size() {
        let num_items = SAMPLE_SIZE * 5;

        // We make all items equal in size, so that we know the outcome of a random sampling.
        let data: HashMap<usize, Vec<u32>> = (0..num_items)
            .map(|idx| (idx, vec![1, 2, 3, 4, 5, 6, 7, 8, 9, 10]))
            .collect();

        assert_eq!(hashmap_sample(&data), data.estimate_heap_size());
    }
=======
    vec.capacity() * mem::size_of::<T>()
>>>>>>> d10ad369
}<|MERGE_RESOLUTION|>--- conflicted
+++ resolved
@@ -3,8 +3,6 @@
 use std::{
     collections::{HashMap, HashSet},
     mem,
-<<<<<<< HEAD
-    mem::size_of,
 };
 
 use datasize::DataSize;
@@ -19,29 +17,17 @@
 
 /// Estimate memory usage of a hashmap of keys and values each with no heap allocations.
 pub fn hash_map_fixed_size<K, V>(hashmap: &HashMap<K, V>) -> usize {
-    hashmap.capacity() * (size_of::<V>() + size_of::<K>() + size_of::<usize>())
-=======
-};
-
-/// Estimate memory usage of a hashmap of keys and values each with no heap allocations.
-pub fn hash_map_fixed_size<K, V>(hashmap: &HashMap<K, V>) -> usize {
     hashmap.capacity() * (mem::size_of::<V>() + mem::size_of::<K>() + mem::size_of::<usize>())
->>>>>>> d10ad369
 }
 
 /// Estimate memory usage of a hashset of items with no heap allocations.
 pub fn hash_set_fixed_size<T>(hashset: &HashSet<T>) -> usize {
-<<<<<<< HEAD
-    hashset.capacity() * (size_of::<T>() + size_of::<usize>())
-=======
     hashset.capacity() * (mem::size_of::<T>() + mem::size_of::<usize>())
->>>>>>> d10ad369
 }
 
 /// Estimate memory usage of a vec of items with no heap allocations.
 pub fn vec_fixed_size<T>(vec: &Vec<T>) -> usize {
-<<<<<<< HEAD
-    vec.capacity() * size_of::<T>()
+    vec.capacity() * mem::size_of::<T>()
 }
 
 /// Creates an RNG for sampling based on the length of a collection.
@@ -98,7 +84,8 @@
     if map.len() < SAMPLE_SIZE {
         map.estimate_heap_size()
     } else {
-        let base_size = map.capacity() * (size_of::<V>() + size_of::<K>() + size_of::<usize>());
+        let base_size =
+            map.capacity() * (mem::size_of::<V>() + mem::size_of::<K>() + mem::size_of::<usize>());
 
         let mut rng = sampling_rng(map.len());
 
@@ -172,7 +159,4 @@
 
         assert_eq!(hashmap_sample(&data), data.estimate_heap_size());
     }
-=======
-    vec.capacity() * mem::size_of::<T>()
->>>>>>> d10ad369
 }