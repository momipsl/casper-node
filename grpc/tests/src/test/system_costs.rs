use once_cell::sync::Lazy;

use casper_engine_test_support::{
    internal::{
        utils, DeployItemBuilder, ExecuteRequestBuilder, InMemoryWasmTestBuilder,
        UpgradeRequestBuilder, DEFAULT_ACCOUNTS, DEFAULT_ACCOUNT_PUBLIC_KEY, DEFAULT_PAYMENT,
        DEFAULT_PROTOCOL_VERSION, DEFAULT_RUN_GENESIS_REQUEST,
    },
    AccountHash, DEFAULT_ACCOUNT_ADDR, DEFAULT_ACCOUNT_INITIAL_BALANCE,
};
use casper_execution_engine::{
    core::engine_state::{upgrade::ActivationPoint, GenesisAccount},
    shared::{
        gas::Gas,
        host_function_costs::{Cost, HostFunction, HostFunctionCosts},
        motes::Motes,
        opcode_costs::OpcodeCosts,
        storage_costs::StorageCosts,
        system_config::{
            auction_costs::{
                AuctionCosts, DEFAULT_ADD_BID_COST, DEFAULT_DELEGATE_COST, DEFAULT_DISTRIBUTE_COST,
                DEFAULT_RUN_AUCTION_COST, DEFAULT_SLASH_COST, DEFAULT_UNDELEGATE_COST,
                DEFAULT_WITHDRAW_BID_COST, DEFAULT_WITHDRAW_DELEGATOR_REWARD_COST,
                DEFAULT_WITHDRAW_VALIDATOR_REWARD_COST,
            },
            mint_costs::{
                MintCosts, DEFAULT_BALANCE_COST, DEFAULT_MINT_COST,
                DEFAULT_REDUCE_TOTAL_SUPPLY_COST, DEFAULT_TRANSFER_COST,
            },
            proof_of_stake_costs::{
                ProofOfStakeCosts, DEFAULT_FINALIZE_PAYMENT_COST, DEFAULT_SET_REFUND_PURSE_COST,
            },
            standard_payment_costs::StandardPaymentCosts,
            SystemConfig,
        },
        wasm,
        wasm_config::{WasmConfig, DEFAULT_MAX_STACK_HEIGHT, DEFAULT_WASM_MAX_MEMORY},
    },
    storage::protocol_data::DEFAULT_WASMLESS_TRANSFER_COST,
};
use casper_types::{
    auction::{self, DelegationRate},
    mint, proof_of_stake, runtime_args,
    system_contract_type::AUCTION,
    ProtocolVersion, PublicKey, RuntimeArgs, SecretKey, U512,
};

const SYSTEM_CONTRACT_HASHES_NAME: &str = "system_contract_hashes.wasm";
const CONTRACT_ADD_BID: &str = "add_bid.wasm";

static VALIDATOR_1_SECRET_KEY: Lazy<SecretKey> =
    Lazy::new(|| SecretKey::ed25519([123; SecretKey::ED25519_LENGTH]));
static VALIDATOR_1: Lazy<PublicKey> = Lazy::new(|| PublicKey::from(&*VALIDATOR_1_SECRET_KEY));
static VALIDATOR_1_ADDR: Lazy<AccountHash> = Lazy::new(|| AccountHash::from(&*VALIDATOR_1));
const VALIDATOR_1_STAKE: u64 = 250_000;
const BOND_AMOUNT: u64 = 42;
const BID_AMOUNT: u64 = 99;
const TRANSFER_AMOUNT: u64 = 123;
const BID_DELEGATION_RATE: DelegationRate = 123;
const UPDATED_CALL_CONTRACT_COST: Cost = 12_345;
const NEW_ADD_BID_COST: u32 = DEFAULT_ADD_BID_COST * 2;
const NEW_WITHDRAW_BID_COST: u32 = DEFAULT_WITHDRAW_BID_COST * 3;
const NEW_DELEGATE_COST: u32 = DEFAULT_DELEGATE_COST * 4;
const NEW_UNDELEGATE_COST: u32 = DEFAULT_UNDELEGATE_COST * 5;
const DEFAULT_ACTIVATION_POINT: ActivationPoint = 1;

static OLD_PROTOCOL_VERSION: Lazy<ProtocolVersion> = Lazy::new(|| *DEFAULT_PROTOCOL_VERSION);
static NEW_PROTOCOL_VERSION: Lazy<ProtocolVersion> = Lazy::new(|| {
    ProtocolVersion::from_parts(
        OLD_PROTOCOL_VERSION.value().major,
        OLD_PROTOCOL_VERSION.value().minor,
        OLD_PROTOCOL_VERSION.value().patch + 1,
    )
});

const ARG_AMOUNT: &str = "amount";

#[ignore]
#[test]
fn add_bid_and_withdraw_bid_have_expected_costs() {
    let mut builder = InMemoryWasmTestBuilder::default();

    builder.run_genesis(&*DEFAULT_RUN_GENESIS_REQUEST);

    let system_contract_hashes_request = ExecuteRequestBuilder::standard(
        *DEFAULT_ACCOUNT_ADDR,
        SYSTEM_CONTRACT_HASHES_NAME,
        RuntimeArgs::default(),
    )
    .build();
    builder
        .exec(system_contract_hashes_request)
        .expect_success()
        .commit();

    let account = builder
        .get_account(*DEFAULT_ACCOUNT_ADDR)
        .expect("should have account");

    let add_bid_request = ExecuteRequestBuilder::contract_call_by_hash(
        *DEFAULT_ACCOUNT_ADDR,
        account
            .named_keys()
            .get(AUCTION)
            .unwrap()
            .into_hash()
            .unwrap()
            .into(),
        auction::METHOD_ADD_BID,
        runtime_args! {
            auction::ARG_PUBLIC_KEY => *DEFAULT_ACCOUNT_PUBLIC_KEY,
            auction::ARG_AMOUNT => U512::from(BOND_AMOUNT),
            auction::ARG_DELEGATION_RATE => BID_DELEGATION_RATE,
        },
    )
    .build();

    let balance_before = builder.get_purse_balance(account.main_purse());

    let proposer_reward_starting_balance_1 = builder.get_proposer_purse_balance();

    builder.exec(add_bid_request).expect_success().commit();
    let balance_after = builder.get_purse_balance(account.main_purse());

    let transaction_fee_1 =
        builder.get_proposer_purse_balance() - proposer_reward_starting_balance_1;

    let expected_call_cost = U512::from(DEFAULT_ADD_BID_COST);
    assert_eq!(
        balance_after,
        balance_before - U512::from(BOND_AMOUNT) - transaction_fee_1
    );
    assert_eq!(builder.last_exec_gas_cost().value(), expected_call_cost);

    // Withdraw bid
    let withdraw_bid_request = ExecuteRequestBuilder::contract_call_by_hash(
        *DEFAULT_ACCOUNT_ADDR,
        account
            .named_keys()
            .get(AUCTION)
            .unwrap()
            .into_hash()
            .unwrap()
            .into(),
        auction::METHOD_WITHDRAW_BID,
        runtime_args! {
            auction::ARG_PUBLIC_KEY => *DEFAULT_ACCOUNT_PUBLIC_KEY,
            auction::ARG_AMOUNT => U512::from(BOND_AMOUNT),
        },
    )
    .build();

    let balance_before = builder.get_purse_balance(account.main_purse());

    let proposer_reward_starting_balance_2 = builder.get_proposer_purse_balance();

    builder.exec(withdraw_bid_request).expect_success().commit();

    let balance_after = builder.get_purse_balance(account.main_purse());

    let transaction_fee_2 =
        builder.get_proposer_purse_balance() - proposer_reward_starting_balance_2;

    let expected_call_cost = U512::from(DEFAULT_WITHDRAW_BID_COST);
    assert_eq!(balance_after, balance_before - transaction_fee_2);
    assert_eq!(builder.last_exec_gas_cost().value(), expected_call_cost);
}

#[ignore]
#[test]
fn upgraded_add_bid_and_withdraw_bid_have_expected_costs() {
    let new_wasmless_transfer_cost = DEFAULT_WASMLESS_TRANSFER_COST;

    let new_auction_costs = AuctionCosts {
        add_bid: NEW_ADD_BID_COST,
        withdraw_bid: NEW_WITHDRAW_BID_COST,
        ..Default::default()
    };
    let new_mint_costs = MintCosts::default();
    let new_standard_payment_costs = StandardPaymentCosts::default();
    let new_proof_of_stake_costs = ProofOfStakeCosts::default();

    let new_system_config = SystemConfig::new(
        new_wasmless_transfer_cost,
        new_auction_costs,
        new_mint_costs,
        new_proof_of_stake_costs,
        new_standard_payment_costs,
    );

    let mut builder = InMemoryWasmTestBuilder::default();
    builder.run_genesis(&*DEFAULT_RUN_GENESIS_REQUEST);

    let mut upgrade_request = {
        UpgradeRequestBuilder::new()
            .with_current_protocol_version(*OLD_PROTOCOL_VERSION)
            .with_new_protocol_version(*NEW_PROTOCOL_VERSION)
            .with_activation_point(DEFAULT_ACTIVATION_POINT)
            .with_new_system_config(new_system_config)
            .build()
    };

    builder.upgrade_with_upgrade_request(&mut upgrade_request);

    let system_contract_hashes_request = ExecuteRequestBuilder::standard(
        *DEFAULT_ACCOUNT_ADDR,
        SYSTEM_CONTRACT_HASHES_NAME,
        RuntimeArgs::default(),
    )
    .with_protocol_version(*NEW_PROTOCOL_VERSION)
    .build();
    builder
        .exec(system_contract_hashes_request)
        .expect_success()
        .commit();

    let account = builder
        .get_account(*DEFAULT_ACCOUNT_ADDR)
        .expect("should have account");

    let add_bid_request = ExecuteRequestBuilder::contract_call_by_hash(
        *DEFAULT_ACCOUNT_ADDR,
        account
            .named_keys()
            .get(AUCTION)
            .unwrap()
            .into_hash()
            .unwrap()
            .into(),
        auction::METHOD_ADD_BID,
        runtime_args! {
            auction::ARG_PUBLIC_KEY => *DEFAULT_ACCOUNT_PUBLIC_KEY,
            auction::ARG_AMOUNT => U512::from(BOND_AMOUNT),
            auction::ARG_DELEGATION_RATE => BID_DELEGATION_RATE,
        },
    )
    .with_protocol_version(*NEW_PROTOCOL_VERSION)
    .build();

    let balance_before = builder.get_purse_balance(account.main_purse());

    let proposer_reward_starting_balance_1 = builder.get_proposer_purse_balance();

    builder.exec(add_bid_request).expect_success().commit();

    let balance_after = builder.get_purse_balance(account.main_purse());

    let transaction_fee_1 =
        builder.get_proposer_purse_balance() - proposer_reward_starting_balance_1;

    let expected_call_cost = U512::from(NEW_ADD_BID_COST);
    assert_eq!(
        balance_after,
        balance_before - U512::from(BOND_AMOUNT) - transaction_fee_1
    );
    assert_eq!(builder.last_exec_gas_cost().value(), expected_call_cost);

    // Withdraw bid
    let withdraw_bid_request = ExecuteRequestBuilder::contract_call_by_hash(
        *DEFAULT_ACCOUNT_ADDR,
        account
            .named_keys()
            .get(AUCTION)
            .unwrap()
            .into_hash()
            .unwrap()
            .into(),
        auction::METHOD_WITHDRAW_BID,
        runtime_args! {
            auction::ARG_PUBLIC_KEY => *DEFAULT_ACCOUNT_PUBLIC_KEY,
            auction::ARG_AMOUNT => U512::from(BOND_AMOUNT),
        },
    )
    .with_protocol_version(*NEW_PROTOCOL_VERSION)
    .build();

    let balance_before = builder.get_purse_balance(account.main_purse());

    let proposer_reward_starting_balance_2 = builder.get_proposer_purse_balance();

    builder.exec(withdraw_bid_request).expect_success().commit();
    let balance_after = builder.get_purse_balance(account.main_purse());

    let transaction_fee_2 =
        builder.get_proposer_purse_balance() - proposer_reward_starting_balance_2;

    let call_cost = U512::from(NEW_WITHDRAW_BID_COST);
    assert_eq!(balance_after, balance_before - transaction_fee_2);
    assert_eq!(builder.last_exec_gas_cost().value(), call_cost);
}

#[ignore]
#[test]
fn delegate_and_undelegate_have_expected_costs() {
    let mut builder = InMemoryWasmTestBuilder::default();
    let accounts = {
        let validator_1 = GenesisAccount::new(
            *VALIDATOR_1,
            *VALIDATOR_1_ADDR,
            Motes::new(DEFAULT_ACCOUNT_INITIAL_BALANCE.into()),
            Motes::new(VALIDATOR_1_STAKE.into()),
        );

        let mut tmp: Vec<GenesisAccount> = DEFAULT_ACCOUNTS.clone();
        tmp.push(validator_1);
        tmp
    };

    let run_genesis_request = utils::create_run_genesis_request(accounts);

    builder.run_genesis(&run_genesis_request);

    let system_contract_hashes_request = ExecuteRequestBuilder::standard(
        *DEFAULT_ACCOUNT_ADDR,
        SYSTEM_CONTRACT_HASHES_NAME,
        RuntimeArgs::default(),
    )
    .build();
    builder
        .exec(system_contract_hashes_request)
        .expect_success()
        .commit();

    let account = builder
        .get_account(*DEFAULT_ACCOUNT_ADDR)
        .expect("should have account");

    let delegate_request = ExecuteRequestBuilder::contract_call_by_hash(
        *DEFAULT_ACCOUNT_ADDR,
        account
            .named_keys()
            .get(AUCTION)
            .unwrap()
            .into_hash()
            .unwrap()
            .into(),
        auction::METHOD_DELEGATE,
        runtime_args! {
            auction::ARG_DELEGATOR => *DEFAULT_ACCOUNT_PUBLIC_KEY,
            auction::ARG_VALIDATOR => *VALIDATOR_1,
            auction::ARG_AMOUNT => U512::from(BID_AMOUNT),
        },
    )
    .build();

    let balance_before = builder.get_purse_balance(account.main_purse());

    let proposer_reward_starting_balance_1 = builder.get_proposer_purse_balance();

    builder.exec(delegate_request).expect_success().commit();

    let balance_after = builder.get_purse_balance(account.main_purse());

    let transaction_fee_1 =
        builder.get_proposer_purse_balance() - proposer_reward_starting_balance_1;

    let expected_call_cost = U512::from(DEFAULT_DELEGATE_COST);
    assert_eq!(
        balance_after,
        balance_before - U512::from(BID_AMOUNT) - transaction_fee_1,
    );
    assert_eq!(builder.last_exec_gas_cost().value(), expected_call_cost);

    // Withdraw bid
    let undelegate_request = ExecuteRequestBuilder::contract_call_by_hash(
        *DEFAULT_ACCOUNT_ADDR,
        account
            .named_keys()
            .get(AUCTION)
            .unwrap()
            .into_hash()
            .unwrap()
            .into(),
        auction::METHOD_UNDELEGATE,
        runtime_args! {
            auction::ARG_DELEGATOR => *DEFAULT_ACCOUNT_PUBLIC_KEY,
            auction::ARG_VALIDATOR => *VALIDATOR_1,
            auction::ARG_AMOUNT => U512::from(BID_AMOUNT),
        },
    )
    .build();

    let balance_before = builder.get_purse_balance(account.main_purse());

    let proposer_reward_starting_balance_2 = builder.get_proposer_purse_balance();

    builder.exec(undelegate_request).expect_success().commit();
    let balance_after = builder.get_purse_balance(account.main_purse());

    let transaction_fee_2 =
        builder.get_proposer_purse_balance() - proposer_reward_starting_balance_2;

    let expected_call_cost = U512::from(DEFAULT_UNDELEGATE_COST);
    assert_eq!(balance_after, balance_before - transaction_fee_2);
    assert_eq!(builder.last_exec_gas_cost().value(), expected_call_cost);
}

#[ignore]
#[test]
fn upgraded_delegate_and_undelegate_have_expected_costs() {
    let new_wasmless_transfer_cost = DEFAULT_WASMLESS_TRANSFER_COST;

    let new_auction_costs = AuctionCosts {
        delegate: NEW_DELEGATE_COST,
        undelegate: NEW_UNDELEGATE_COST,
        ..Default::default()
    };
    let new_mint_costs = MintCosts::default();
    let new_standard_payment_costs = StandardPaymentCosts::default();
    let new_proof_of_stake_costs = ProofOfStakeCosts::default();

    let new_system_config = SystemConfig::new(
        new_wasmless_transfer_cost,
        new_auction_costs,
        new_mint_costs,
        new_proof_of_stake_costs,
        new_standard_payment_costs,
    );

    let mut builder = InMemoryWasmTestBuilder::default();
    let accounts = {
        let validator_1 = GenesisAccount::new(
            *VALIDATOR_1,
            *VALIDATOR_1_ADDR,
            Motes::new(DEFAULT_ACCOUNT_INITIAL_BALANCE.into()),
            Motes::new(VALIDATOR_1_STAKE.into()),
        );

        let mut tmp: Vec<GenesisAccount> = DEFAULT_ACCOUNTS.clone();
        tmp.push(validator_1);
        tmp
    };

    let run_genesis_request = utils::create_run_genesis_request(accounts);

    builder.run_genesis(&run_genesis_request);

    let mut upgrade_request = {
        UpgradeRequestBuilder::new()
            .with_current_protocol_version(*OLD_PROTOCOL_VERSION)
            .with_new_protocol_version(*NEW_PROTOCOL_VERSION)
            .with_activation_point(DEFAULT_ACTIVATION_POINT)
            .with_new_system_config(new_system_config)
            .build()
    };

    builder.upgrade_with_upgrade_request(&mut upgrade_request);

    let system_contract_hashes_request = ExecuteRequestBuilder::standard(
        *DEFAULT_ACCOUNT_ADDR,
        SYSTEM_CONTRACT_HASHES_NAME,
        RuntimeArgs::default(),
    )
    .with_protocol_version(*NEW_PROTOCOL_VERSION)
    .build();
    builder
        .exec(system_contract_hashes_request)
        .expect_success()
        .commit();

    let account = builder
        .get_account(*DEFAULT_ACCOUNT_ADDR)
        .expect("should have account");

    let delegate_request = ExecuteRequestBuilder::contract_call_by_hash(
        *DEFAULT_ACCOUNT_ADDR,
        account
            .named_keys()
            .get(AUCTION)
            .unwrap()
            .into_hash()
            .unwrap()
            .into(),
        auction::METHOD_DELEGATE,
        runtime_args! {
            auction::ARG_DELEGATOR => *DEFAULT_ACCOUNT_PUBLIC_KEY,
            auction::ARG_VALIDATOR => *VALIDATOR_1,
            auction::ARG_AMOUNT => U512::from(BID_AMOUNT),
        },
    )
    .with_protocol_version(*NEW_PROTOCOL_VERSION)
    .build();

    let proposer_reward_starting_balance_1 = builder.get_proposer_purse_balance();

    let balance_before = builder.get_purse_balance(account.main_purse());
    builder.exec(delegate_request).expect_success().commit();
    let balance_after = builder.get_purse_balance(account.main_purse());

    let transaction_fee_1 =
        builder.get_proposer_purse_balance() - proposer_reward_starting_balance_1;

    let call_cost = U512::from(NEW_DELEGATE_COST);
    assert_eq!(
        balance_after,
        balance_before - U512::from(BID_AMOUNT) - transaction_fee_1,
    );
    assert_eq!(builder.last_exec_gas_cost().value(), call_cost);

    // Withdraw bid
    let undelegate_request = ExecuteRequestBuilder::contract_call_by_hash(
        *DEFAULT_ACCOUNT_ADDR,
        account
            .named_keys()
            .get(AUCTION)
            .unwrap()
            .into_hash()
            .unwrap()
            .into(),
        auction::METHOD_UNDELEGATE,
        runtime_args! {
            auction::ARG_DELEGATOR => *DEFAULT_ACCOUNT_PUBLIC_KEY,
            auction::ARG_VALIDATOR => *VALIDATOR_1,
            auction::ARG_AMOUNT => U512::from(BID_AMOUNT),
        },
    )
    .with_protocol_version(*NEW_PROTOCOL_VERSION)
    .build();

    let balance_before = builder.get_purse_balance(account.main_purse());

    let proposer_reward_starting_balance_2 = builder.get_proposer_purse_balance();

    builder.exec(undelegate_request).expect_success().commit();
    let balance_after = builder.get_purse_balance(account.main_purse());

    let transaction_fee_2 =
        builder.get_proposer_purse_balance() - proposer_reward_starting_balance_2;

    let call_cost = U512::from(NEW_UNDELEGATE_COST);
    assert_eq!(balance_after, balance_before - transaction_fee_2);
    assert_eq!(builder.last_exec_gas_cost().value(), call_cost);
}

#[ignore]
#[test]
fn mint_transfer_has_expected_costs() {
    let mut builder = InMemoryWasmTestBuilder::default();

    let accounts = {
        let validator_1 = GenesisAccount::new(
            *VALIDATOR_1,
            *VALIDATOR_1_ADDR,
            Motes::new(DEFAULT_ACCOUNT_INITIAL_BALANCE.into()),
            Motes::new(VALIDATOR_1_STAKE.into()),
        );

        let mut tmp: Vec<GenesisAccount> = DEFAULT_ACCOUNTS.clone();
        tmp.push(validator_1);
        tmp
    };

    let run_genesis_request = utils::create_run_genesis_request(accounts);

    builder.run_genesis(&run_genesis_request);

    let default_account = builder
        .get_account(*DEFAULT_ACCOUNT_ADDR)
        .expect("should have account");

    let validator_1_account = builder
        .get_account(*VALIDATOR_1_ADDR)
        .expect("should have account");

    let mint_hash = builder.get_mint_contract_hash();

    let source = default_account.main_purse();
    let target = validator_1_account.main_purse();

    let id = Some(0u64);

    let transfer_amount = U512::from(TRANSFER_AMOUNT);

    let transfer_request = ExecuteRequestBuilder::contract_call_by_hash(
        *DEFAULT_ACCOUNT_ADDR,
        mint_hash,
        mint::METHOD_TRANSFER,
        runtime_args! {
            mint::ARG_TO => Some(*VALIDATOR_1_ADDR),
            mint::ARG_SOURCE => source,
            mint::ARG_TARGET => target,
            mint::ARG_AMOUNT => U512::from(TRANSFER_AMOUNT),
            mint::ARG_ID => id,
        },
    )
    .build();

    let balance_before = builder.get_purse_balance(source);

    let proposer_reward_starting_balance = builder.get_proposer_purse_balance();

    builder.exec(transfer_request).expect_success().commit();
    let balance_after = builder.get_purse_balance(source);

    let transaction_fee = builder.get_proposer_purse_balance() - proposer_reward_starting_balance;

    let expected_call_cost = U512::from(DEFAULT_TRANSFER_COST);
    assert_eq!(
        balance_after,
        balance_before - transfer_amount - transaction_fee,
    );
    assert_eq!(builder.last_exec_gas_cost().value(), expected_call_cost);
}

#[ignore]
#[test]
fn should_charge_for_erroneous_system_contract_calls() {
    let mut builder = InMemoryWasmTestBuilder::default();

    builder.run_genesis(&*DEFAULT_RUN_GENESIS_REQUEST);

    let auction_hash = builder.get_auction_contract_hash();
    let mint_hash = builder.get_mint_contract_hash();
    let pos_hash = builder.get_pos_contract_hash();

    let account = builder
        .get_account(*DEFAULT_ACCOUNT_ADDR)
        .expect("should have account");

    // Entrypoints that could fail early due to missing arguments
    let entrypoint_calls = vec![
        (auction_hash, auction::METHOD_ADD_BID, DEFAULT_ADD_BID_COST),
        (
            auction_hash,
            auction::METHOD_WITHDRAW_BID,
            DEFAULT_WITHDRAW_BID_COST,
        ),
        (
            auction_hash,
            auction::METHOD_DELEGATE,
            DEFAULT_DELEGATE_COST,
        ),
        (
            auction_hash,
            auction::METHOD_UNDELEGATE,
            DEFAULT_UNDELEGATE_COST,
        ),
        (
            auction_hash,
            auction::METHOD_RUN_AUCTION,
            DEFAULT_RUN_AUCTION_COST,
        ),
        (auction_hash, auction::METHOD_SLASH, DEFAULT_SLASH_COST),
        (
            auction_hash,
            auction::METHOD_DISTRIBUTE,
            DEFAULT_DISTRIBUTE_COST,
        ),
        (
            auction_hash,
            auction::METHOD_WITHDRAW_DELEGATOR_REWARD,
            DEFAULT_WITHDRAW_DELEGATOR_REWARD_COST,
        ),
        (
            auction_hash,
            auction::METHOD_WITHDRAW_VALIDATOR_REWARD,
            DEFAULT_WITHDRAW_VALIDATOR_REWARD_COST,
        ),
        (mint_hash, mint::METHOD_MINT, DEFAULT_MINT_COST),
        (
            mint_hash,
            mint::METHOD_REDUCE_TOTAL_SUPPLY,
            DEFAULT_REDUCE_TOTAL_SUPPLY_COST,
        ),
        (mint_hash, mint::METHOD_BALANCE, DEFAULT_BALANCE_COST),
        (mint_hash, mint::METHOD_TRANSFER, DEFAULT_TRANSFER_COST),
        (
            pos_hash,
            proof_of_stake::METHOD_SET_REFUND_PURSE,
            DEFAULT_SET_REFUND_PURSE_COST,
        ),
        (
            pos_hash,
            proof_of_stake::METHOD_FINALIZE_PAYMENT,
            DEFAULT_FINALIZE_PAYMENT_COST,
        ),
    ];

    for (contract_hash, entrypoint, expected_cost) in entrypoint_calls {
        let exec_request = ExecuteRequestBuilder::contract_call_by_hash(
            *DEFAULT_ACCOUNT_ADDR,
            contract_hash,
            entrypoint,
            RuntimeArgs::default(),
        )
        .build();

        let balance_before = builder.get_purse_balance(account.main_purse());

        let proposer_reward_starting_balance = builder.get_proposer_purse_balance();

        builder.exec(exec_request).commit();

        let _error = builder
            .get_exec_responses()
            .last()
            .expect("should have results")
            .get(0)
            .expect("should have first result")
            .as_error()
            .unwrap_or_else(|| panic!("should have error while executing {}", entrypoint));

        let transaction_fee =
            builder.get_proposer_purse_balance() - proposer_reward_starting_balance;

        let balance_after = builder.get_purse_balance(account.main_purse());

        let call_cost = U512::from(expected_cost);
        assert_eq!(
            balance_after,
            balance_before - transaction_fee,
            "Calling a failed entrypoint {} does not incur expected cost of {}",
            entrypoint,
            expected_cost,
        );
        assert_eq!(builder.last_exec_gas_cost().value(), call_cost);
    }
}

#[ignore]
#[test]
fn should_verify_do_nothing_charges_only_for_standard_payment() {
    let mut builder = InMemoryWasmTestBuilder::default();

    builder.run_genesis(&*DEFAULT_RUN_GENESIS_REQUEST);

    let default_account = builder
        .get_account(*DEFAULT_ACCOUNT_ADDR)
        .expect("should have default account");

    let do_nothing_request = {
        let deploy_item = DeployItemBuilder::new()
            .with_address(*DEFAULT_ACCOUNT_ADDR)
            .with_session_bytes(wasm::do_nothing_bytes(), RuntimeArgs::default())
            .with_empty_payment_bytes(runtime_args! {
                ARG_AMOUNT => *DEFAULT_PAYMENT
            })
            .with_authorization_keys(&[*DEFAULT_ACCOUNT_ADDR])
            .with_deploy_hash([42; 32])
            .build();

        ExecuteRequestBuilder::from_deploy_item(deploy_item).build()
    };

    let user_funds_before = builder.get_purse_balance(default_account.main_purse());

    let proposer_reward_starting_balance = builder.get_proposer_purse_balance();

    builder.exec(do_nothing_request).commit().expect_success();

    let user_funds_after = builder.get_purse_balance(default_account.main_purse());

    let transaction_fee = builder.get_proposer_purse_balance() - proposer_reward_starting_balance;

    assert_eq!(user_funds_after, user_funds_before - transaction_fee,);

    assert_eq!(builder.last_exec_gas_cost(), Gas::new(U512::zero()));
}

#[ignore]
#[test]
fn should_verify_wasm_add_bid_wasm_cost_is_not_recursive() {
    let mut builder = InMemoryWasmTestBuilder::default();

    builder.run_genesis(&*DEFAULT_RUN_GENESIS_REQUEST);

    let new_opcode_costs = OpcodeCosts {
        bit: 0,
        add: 0,
        mul: 0,
        div: 0,
        load: 0,
        store: 0,
        op_const: 0,
        local: 0,
        global: 0,
        control_flow: 0,
        integer_comparsion: 0,
        conversion: 0,
        unreachable: 0,
        nop: 0,
        current_memory: 0,
        grow_memory: 0,
        regular: 0,
    };
    let new_storage_costs = StorageCosts::new(0);

    // We're elevating cost of `transfer_from_purse_to_purse` while zeroing others.
    // This will verify that user pays for the transfer host function _only_ while host does not
    // additionally charge for calling mint's "transfer" entrypoint under the hood.
    let new_host_function_costs = HostFunctionCosts {
        read_value: HostFunction::fixed(0),
        read_value_local: HostFunction::fixed(0),
        write: HostFunction::fixed(0),
        write_local: HostFunction::fixed(0),
        add: HostFunction::fixed(0),
        new_uref: HostFunction::fixed(0),
        load_named_keys: HostFunction::fixed(0),
        ret: HostFunction::fixed(0),
        get_key: HostFunction::fixed(0),
        has_key: HostFunction::fixed(0),
        put_key: HostFunction::fixed(0),
        remove_key: HostFunction::fixed(0),
        revert: HostFunction::fixed(0),
        is_valid_uref: HostFunction::fixed(0),
        add_associated_key: HostFunction::fixed(0),
        remove_associated_key: HostFunction::fixed(0),
        update_associated_key: HostFunction::fixed(0),
        set_action_threshold: HostFunction::fixed(0),
        get_caller: HostFunction::fixed(0),
        get_blocktime: HostFunction::fixed(0),
        create_purse: HostFunction::fixed(0),
        transfer_to_account: HostFunction::fixed(0),
        transfer_from_purse_to_account: HostFunction::fixed(0),
        transfer_from_purse_to_purse: HostFunction::fixed(0),
        get_balance: HostFunction::fixed(0),
        get_phase: HostFunction::fixed(0),
        get_system_contract: HostFunction::fixed(0),
        get_main_purse: HostFunction::fixed(0),
        read_host_buffer: HostFunction::fixed(0),
        create_contract_package_at_hash: HostFunction::fixed(0),
        create_contract_user_group: HostFunction::fixed(0),
        add_contract_version: HostFunction::fixed(0),
        disable_contract_version: HostFunction::fixed(0),
        call_contract: HostFunction::fixed(UPDATED_CALL_CONTRACT_COST),
        call_versioned_contract: HostFunction::fixed(0),
        get_named_arg_size: HostFunction::fixed(0),
        get_named_arg: HostFunction::fixed(0),
        remove_contract_user_group: HostFunction::fixed(0),
        provision_contract_user_group_uref: HostFunction::fixed(0),
        remove_contract_user_group_urefs: HostFunction::fixed(0),
        print: HostFunction::fixed(0),
        blake2b: HostFunction::fixed(0),
    };

    let new_wasm_config = WasmConfig::new(
        DEFAULT_WASM_MAX_MEMORY,
        DEFAULT_MAX_STACK_HEIGHT,
        new_opcode_costs,
        new_storage_costs,
        new_host_function_costs,
    );

    let new_wasmless_transfer_cost = 0;
    let new_auction_costs = AuctionCosts::default();
    let new_mint_costs = MintCosts::default();
    let new_standard_payment_costs = StandardPaymentCosts::default();
    let new_proof_of_stake_costs = ProofOfStakeCosts::default();

    let new_system_config = SystemConfig::new(
        new_wasmless_transfer_cost,
        new_auction_costs,
        new_mint_costs,
        new_proof_of_stake_costs,
        new_standard_payment_costs,
    );

    let mut upgrade_request = {
        UpgradeRequestBuilder::new()
            .with_current_protocol_version(*OLD_PROTOCOL_VERSION)
            .with_new_protocol_version(*NEW_PROTOCOL_VERSION)
            .with_activation_point(DEFAULT_ACTIVATION_POINT)
            .with_new_wasm_config(new_wasm_config)
            .with_new_system_config(new_system_config)
            .build()
    };

    builder.upgrade_with_upgrade_request(&mut upgrade_request);

    let default_account = builder
        .get_account(*DEFAULT_ACCOUNT_ADDR)
        .expect("should have default account");

    let add_bid_request = ExecuteRequestBuilder::standard(
        *DEFAULT_ACCOUNT_ADDR,
        CONTRACT_ADD_BID,
        runtime_args! {
            auction::ARG_PUBLIC_KEY => *DEFAULT_ACCOUNT_PUBLIC_KEY,
            auction::ARG_AMOUNT => U512::from(BOND_AMOUNT),
            auction::ARG_DELEGATION_RATE => BID_DELEGATION_RATE,
        },
    )
    .with_protocol_version(*NEW_PROTOCOL_VERSION)
    .build();

    // Verify that user is called and deploy raises runtime error
    let user_funds_before = builder.get_purse_balance(default_account.main_purse());

    let proposer_reward_starting_balance_1 = builder.get_proposer_purse_balance();

    builder.exec(add_bid_request).commit().expect_success();

    let user_funds_after = builder.get_purse_balance(default_account.main_purse());

<<<<<<< HEAD
    let expected_call_cost = U512::from(DEFAULT_ADD_BID_COST)
        + U512::from(UPDATED_CALL_CONTRACT_COST)
        + U512::from(BOND_AMOUNT);
    let lhs = user_funds_after;
    let rhs = user_funds_before - expected_call_cost;

=======
    let transaction_fee_1 =
        builder.get_proposer_purse_balance() - proposer_reward_starting_balance_1;

    let expected_call_cost =
        U512::from(DEFAULT_ADD_BID_COST) + U512::from(UPDATED_TRANSFER_FROM_PURSE_TO_PURSE_COST);

    let lhs = user_funds_after;
    let rhs = user_funds_before - transaction_fee_1 - U512::from(BOND_AMOUNT);
>>>>>>> bb07b805
    assert_eq!(lhs, rhs);

    assert_eq!(builder.last_exec_gas_cost(), Gas::new(expected_call_cost));
}<|MERGE_RESOLUTION|>--- conflicted
+++ resolved
@@ -892,24 +892,16 @@
 
     let user_funds_after = builder.get_purse_balance(default_account.main_purse());
 
-<<<<<<< HEAD
-    let expected_call_cost = U512::from(DEFAULT_ADD_BID_COST)
-        + U512::from(UPDATED_CALL_CONTRACT_COST)
-        + U512::from(BOND_AMOUNT);
-    let lhs = user_funds_after;
-    let rhs = user_funds_before - expected_call_cost;
-
-=======
     let transaction_fee_1 =
         builder.get_proposer_purse_balance() - proposer_reward_starting_balance_1;
 
     let expected_call_cost =
-        U512::from(DEFAULT_ADD_BID_COST) + U512::from(UPDATED_TRANSFER_FROM_PURSE_TO_PURSE_COST);
-
-    let lhs = user_funds_after;
-    let rhs = user_funds_before - transaction_fee_1 - U512::from(BOND_AMOUNT);
->>>>>>> bb07b805
-    assert_eq!(lhs, rhs);
+        U512::from(DEFAULT_ADD_BID_COST) + U512::from(UPDATED_CALL_CONTRACT_COST);
+
+    assert_eq!(
+        user_funds_after,
+        user_funds_before - transaction_fee_1 - U512::from(BOND_AMOUNT)
+    );
 
     assert_eq!(builder.last_exec_gas_cost(), Gas::new(expected_call_cost));
 }